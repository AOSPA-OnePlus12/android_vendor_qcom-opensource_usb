#
# Default property overrides for various function configurations
# These can be further overridden at runtime in init*.rc files as needed
#
PRODUCT_PROPERTY_OVERRIDES += vendor.usb.rndis.func.name=gsi
PRODUCT_PROPERTY_OVERRIDES += vendor.usb.rmnet.func.name=gsi
PRODUCT_PROPERTY_OVERRIDES += vendor.usb.rmnet.inst.name=rmnet
PRODUCT_PROPERTY_OVERRIDES += vendor.usb.dpl.inst.name=dpl

ifneq ($(filter bengal_515 monaco,$(TARGET_BOARD_PLATFORM)),)
  PRODUCT_PROPERTY_OVERRIDES += vendor.usb.controller=4e00000.dwc3
  PRODUCT_PROPERTY_OVERRIDES += ro.boot.usb.dwc3_msm=4e00000.ssusb
else ifneq ($(filter msm8998 sdm660,$(TARGET_BOARD_PLATFORM)),)
  PRODUCT_PROPERTY_OVERRIDES += vendor.usb.controller=a800000.dwc3
else ifneq ($(filter msm8953,$(TARGET_BOARD_PLATFORM)),)
  PRODUCT_PROPERTY_OVERRIDES += vendor.usb.controller=7000000.dwc3
else ifeq ($(filter msm8937,$(TARGET_BOARD_PLATFORM)),)
  PRODUCT_PROPERTY_OVERRIDES += vendor.usb.controller=a600000.dwc3
endif

# QDSS uses SW path on these targets
<<<<<<< HEAD
ifneq ($(filter lahaina taro bengal_515 kalama monaco kona,$(TARGET_BOARD_PLATFORM)),)
=======
ifneq ($(filter lahaina taro bengal kalama monaco kona crow,$(TARGET_BOARD_PLATFORM)),)
>>>>>>> 9cbae76d
  PRODUCT_PROPERTY_OVERRIDES += vendor.usb.qdss.inst.name=qdss_sw
else
  PRODUCT_PROPERTY_OVERRIDES += vendor.usb.qdss.inst.name=qdss
endif

ifeq ($(TARGET_HAS_DIAG_ROUTER),true)
  PRODUCT_PROPERTY_OVERRIDES += vendor.usb.diag.func.name=ffs
else
  PRODUCT_PROPERTY_OVERRIDES += vendor.usb.diag.func.name=diag
endif

ifneq ($(TARGET_KERNEL_VERSION),$(filter $(TARGET_KERNEL_VERSION),4.9 4.14 4.19))
  PRODUCT_PROPERTY_OVERRIDES += vendor.usb.use_ffs_mtp=1
  PRODUCT_PROPERTY_OVERRIDES += sys.usb.mtp.batchcancel=1
else
  PRODUCT_PROPERTY_OVERRIDES += vendor.usb.use_ffs_mtp=0
endif

ifneq ($(TARGET_KERNEL_VERSION),$(filter $(TARGET_KERNEL_VERSION),3.18 4.4 4.9 4.14))
  PRODUCT_PACKAGES += android.hardware.usb@1.2-service-qti
endif

USB_USES_QMAA = $(TARGET_USES_QMAA)
ifeq ($(TARGET_USES_QMAA_OVERRIDE_USB),true)
       USB_USES_QMAA = false
endif

# USB init scripts
ifeq ($(USB_USES_QMAA),true)
  PRODUCT_PACKAGES += init.qti.usb.qmaa.rc
else
  PRODUCT_PACKAGES += init.qcom.usb.rc init.qcom.usb.sh

  #
  # USB Gadget HAL is enabled on newer targets and takes the place
  # of the init-based configfs rules for setting USB compositions
  #
<<<<<<< HEAD
  ifeq ($(PRODUCT_HAS_GADGET_HAL),true)
=======
  ifneq ($(filter taro kalama bengal monaco kona crow,$(TARGET_BOARD_PLATFORM)),)
>>>>>>> 9cbae76d
    PRODUCT_PROPERTY_OVERRIDES += vendor.usb.use_gadget_hal=1
    PRODUCT_PACKAGES += android.hardware.usb.gadget@1.1-service-qti
    PRODUCT_PACKAGES += usb_compositions.conf
  else
    PRODUCT_PROPERTY_OVERRIDES += vendor.usb.use_gadget_hal=0
  endif

endif

# additional debugging on userdebug/eng builds
ifneq (,$(filter userdebug eng, $(TARGET_BUILD_VARIANT)))
  PRODUCT_PACKAGES += init.qti.usb.debug.sh
  PRODUCT_PACKAGES += init.qti.usb.debug.rc
endif<|MERGE_RESOLUTION|>--- conflicted
+++ resolved
@@ -19,11 +19,7 @@
 endif
 
 # QDSS uses SW path on these targets
-<<<<<<< HEAD
-ifneq ($(filter lahaina taro bengal_515 kalama monaco kona,$(TARGET_BOARD_PLATFORM)),)
-=======
-ifneq ($(filter lahaina taro bengal kalama monaco kona crow,$(TARGET_BOARD_PLATFORM)),)
->>>>>>> 9cbae76d
+ifneq ($(filter lahaina taro bengal_515 kalama monaco kona crow,$(TARGET_BOARD_PLATFORM)),)
   PRODUCT_PROPERTY_OVERRIDES += vendor.usb.qdss.inst.name=qdss_sw
 else
   PRODUCT_PROPERTY_OVERRIDES += vendor.usb.qdss.inst.name=qdss
@@ -61,11 +57,7 @@
   # USB Gadget HAL is enabled on newer targets and takes the place
   # of the init-based configfs rules for setting USB compositions
   #
-<<<<<<< HEAD
   ifeq ($(PRODUCT_HAS_GADGET_HAL),true)
-=======
-  ifneq ($(filter taro kalama bengal monaco kona crow,$(TARGET_BOARD_PLATFORM)),)
->>>>>>> 9cbae76d
     PRODUCT_PROPERTY_OVERRIDES += vendor.usb.use_gadget_hal=1
     PRODUCT_PACKAGES += android.hardware.usb.gadget@1.1-service-qti
     PRODUCT_PACKAGES += usb_compositions.conf
