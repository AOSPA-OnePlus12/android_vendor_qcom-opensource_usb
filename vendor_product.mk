#
# Default property overrides for various function configurations
# These can be further overridden at runtime in init*.rc files as needed
#
PRODUCT_PROPERTY_OVERRIDES += vendor.usb.rndis.func.name=gsi
PRODUCT_PROPERTY_OVERRIDES += vendor.usb.rmnet.func.name=gsi
PRODUCT_PROPERTY_OVERRIDES += vendor.usb.rmnet.inst.name=rmnet
PRODUCT_PROPERTY_OVERRIDES += vendor.usb.dpl.inst.name=dpl

<<<<<<< HEAD
ifneq ($(filter bengal_515 monaco,$(TARGET_BOARD_PLATFORM)),)
  PRODUCT_PROPERTY_OVERRIDES += vendor.usb.controller=4e00000.dwc3
  PRODUCT_PROPERTY_OVERRIDES += ro.boot.usb.dwc3_msm=4e00000.ssusb
else ifneq ($(filter msm8998 sdm660,$(TARGET_BOARD_PLATFORM)),)
  PRODUCT_PROPERTY_OVERRIDES += vendor.usb.controller=a800000.dwc3
else ifneq ($(filter msm8953,$(TARGET_BOARD_PLATFORM)),)
  PRODUCT_PROPERTY_OVERRIDES += vendor.usb.controller=7000000.dwc3
else ifeq ($(filter msm8937,$(TARGET_BOARD_PLATFORM)),)
=======
ifneq ($(filter bengal monaco trinket,$(TARGET_BOARD_PLATFORM)),)
  PRODUCT_PROPERTY_OVERRIDES += vendor.usb.controller=4e00000.dwc3
  ifneq ($(filter bengal,$(TARGET_BOARD_PLATFORM)),)
    PRODUCT_SYSTEM_PROPERTIES += ro.boot.usb.dwc3_msm=4e00000.ssusb
  else
    PRODUCT_SYSTEM_PROPERTIES += ro.boot.usb.dwc3_msm=4e00000.hsusb
  endif
else
>>>>>>> 87b82203
  PRODUCT_PROPERTY_OVERRIDES += vendor.usb.controller=a600000.dwc3
endif

# QDSS uses SW path on these targets
<<<<<<< HEAD
ifneq ($(filter lahaina taro bengal_515 kalama monaco kona crow,$(TARGET_BOARD_PLATFORM)),)
=======
ifneq ($(filter lahaina taro bengal kalama monaco kona crow trinket,$(TARGET_BOARD_PLATFORM)),)
>>>>>>> 87b82203
  PRODUCT_PROPERTY_OVERRIDES += vendor.usb.qdss.inst.name=qdss_sw
else
  PRODUCT_PROPERTY_OVERRIDES += vendor.usb.qdss.inst.name=qdss
endif

ifeq ($(TARGET_HAS_DIAG_ROUTER),true)
  PRODUCT_PROPERTY_OVERRIDES += vendor.usb.diag.func.name=ffs
else
  PRODUCT_PROPERTY_OVERRIDES += vendor.usb.diag.func.name=diag
endif

ifneq ($(TARGET_KERNEL_VERSION),$(filter $(TARGET_KERNEL_VERSION),4.9 4.14 4.19))
  PRODUCT_PROPERTY_OVERRIDES += vendor.usb.use_ffs_mtp=1
  PRODUCT_PROPERTY_OVERRIDES += sys.usb.mtp.batchcancel=1
else
  PRODUCT_PROPERTY_OVERRIDES += vendor.usb.use_ffs_mtp=0
endif

ifneq ($(TARGET_KERNEL_VERSION),$(filter $(TARGET_KERNEL_VERSION),3.18 4.4 4.9 4.14))
  PRODUCT_PACKAGES += android.hardware.usb@1.2-service-qti
endif

USB_USES_QMAA = $(TARGET_USES_QMAA)
ifeq ($(TARGET_USES_QMAA_OVERRIDE_USB),true)
       USB_USES_QMAA = false
endif

# USB init scripts
ifeq ($(USB_USES_QMAA),true)
  PRODUCT_PACKAGES += init.qti.usb.qmaa.rc
else
  PRODUCT_PACKAGES += init.qcom.usb.rc init.qcom.usb.sh

  #
  # USB Gadget HAL is enabled on newer targets and takes the place
  # of the init-based configfs rules for setting USB compositions
  #
<<<<<<< HEAD
  ifeq ($(PRODUCT_HAS_GADGET_HAL),true)
=======
  ifneq ($(filter taro kalama bengal monaco kona crow trinket,$(TARGET_BOARD_PLATFORM)),)
>>>>>>> 87b82203
    PRODUCT_PROPERTY_OVERRIDES += vendor.usb.use_gadget_hal=1
    PRODUCT_PACKAGES += android.hardware.usb.gadget@1.1-service-qti
    PRODUCT_PACKAGES += usb_compositions.conf
  else
    PRODUCT_PROPERTY_OVERRIDES += vendor.usb.use_gadget_hal=0
  endif

endif

# additional debugging on userdebug/eng builds
ifneq (,$(filter userdebug eng, $(TARGET_BUILD_VARIANT)))
  PRODUCT_PACKAGES += init.qti.usb.debug.sh
  PRODUCT_PACKAGES += init.qti.usb.debug.rc
endif<|MERGE_RESOLUTION|>--- conflicted
+++ resolved
@@ -7,8 +7,7 @@
 PRODUCT_PROPERTY_OVERRIDES += vendor.usb.rmnet.inst.name=rmnet
 PRODUCT_PROPERTY_OVERRIDES += vendor.usb.dpl.inst.name=dpl
 
-<<<<<<< HEAD
-ifneq ($(filter bengal_515 monaco,$(TARGET_BOARD_PLATFORM)),)
+ifneq ($(filter bengal_515 monaco trinket,$(TARGET_BOARD_PLATFORM)),)
   PRODUCT_PROPERTY_OVERRIDES += vendor.usb.controller=4e00000.dwc3
   PRODUCT_PROPERTY_OVERRIDES += ro.boot.usb.dwc3_msm=4e00000.ssusb
 else ifneq ($(filter msm8998 sdm660,$(TARGET_BOARD_PLATFORM)),)
@@ -16,25 +15,11 @@
 else ifneq ($(filter msm8953,$(TARGET_BOARD_PLATFORM)),)
   PRODUCT_PROPERTY_OVERRIDES += vendor.usb.controller=7000000.dwc3
 else ifeq ($(filter msm8937,$(TARGET_BOARD_PLATFORM)),)
-=======
-ifneq ($(filter bengal monaco trinket,$(TARGET_BOARD_PLATFORM)),)
-  PRODUCT_PROPERTY_OVERRIDES += vendor.usb.controller=4e00000.dwc3
-  ifneq ($(filter bengal,$(TARGET_BOARD_PLATFORM)),)
-    PRODUCT_SYSTEM_PROPERTIES += ro.boot.usb.dwc3_msm=4e00000.ssusb
-  else
-    PRODUCT_SYSTEM_PROPERTIES += ro.boot.usb.dwc3_msm=4e00000.hsusb
-  endif
-else
->>>>>>> 87b82203
   PRODUCT_PROPERTY_OVERRIDES += vendor.usb.controller=a600000.dwc3
 endif
 
 # QDSS uses SW path on these targets
-<<<<<<< HEAD
-ifneq ($(filter lahaina taro bengal_515 kalama monaco kona crow,$(TARGET_BOARD_PLATFORM)),)
-=======
-ifneq ($(filter lahaina taro bengal kalama monaco kona crow trinket,$(TARGET_BOARD_PLATFORM)),)
->>>>>>> 87b82203
+ifneq ($(filter lahaina taro bengal_515 kalama monaco kona crow trinket,$(TARGET_BOARD_PLATFORM)),)
   PRODUCT_PROPERTY_OVERRIDES += vendor.usb.qdss.inst.name=qdss_sw
 else
   PRODUCT_PROPERTY_OVERRIDES += vendor.usb.qdss.inst.name=qdss
@@ -72,11 +57,7 @@
   # USB Gadget HAL is enabled on newer targets and takes the place
   # of the init-based configfs rules for setting USB compositions
   #
-<<<<<<< HEAD
   ifeq ($(PRODUCT_HAS_GADGET_HAL),true)
-=======
-  ifneq ($(filter taro kalama bengal monaco kona crow trinket,$(TARGET_BOARD_PLATFORM)),)
->>>>>>> 87b82203
     PRODUCT_PROPERTY_OVERRIDES += vendor.usb.use_gadget_hal=1
     PRODUCT_PACKAGES += android.hardware.usb.gadget@1.1-service-qti
     PRODUCT_PACKAGES += usb_compositions.conf
